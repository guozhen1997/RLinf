# Copyright 2025 The RLinf Authors.
#
# Licensed under the Apache License, Version 2.0 (the "License");
# you may not use this file except in compliance with the License.
# You may obtain a copy of the License at
#
#     https://www.apache.org/licenses/LICENSE-2.0
#
# Unless required by applicable law or agreed to in writing, software
# distributed under the License is distributed on an "AS IS" BASIS,
# WITHOUT WARRANTIES OR CONDITIONS OF ANY KIND, either express or implied.
# See the License for the specific language governing permissions and
# limitations under the License.

from typing import Any, Dict, Optional, Tuple

import numpy as np
import torch
import torch.nn.functional as F
from prismatic.extern.hf.configuration_prismatic import (
    OpenVLAConfig as OpenVLAOFTConfig,
)
from prismatic.extern.hf.modeling_prismatic import (
    OpenVLAForActionPrediction as OpenVLAOFTForActionPrediction,
)
from prismatic.vla.constants import (
    ACTION_PROPRIO_NORMALIZATION_TYPE,
    STOP_INDEX,
    NormalizationType,
)
from transformers.generation import TopKLogitsWarper

from rlinf.models.embodiment.model_utils import (
    compute_entropy_from_logits,
    compute_logprobs_from_logits,
)
from rlinf.models.embodiment.modules.value_head import ValueHead


class OpenVLAOFTForRLActionPrediction(OpenVLAOFTForActionPrediction):
    def __init__(
        self, config: OpenVLAOFTConfig, action_dim, num_action_chunks, add_value_head
    ) -> None:
        super().__init__(config)

        self.action_dim = action_dim
        self.num_action_chunks = num_action_chunks

        self.unnorm_key = config.unnorm_key
        if (
            self.unnorm_key not in self.norm_stats
            and f"{self.unnorm_key}_no_noops" in self.norm_stats
        ):
            self.unnorm_key = f"{self.unnorm_key}_no_noops"
        assert self.unnorm_key in self.norm_stats, (
            f"Action un-norm key {self.unnorm_key} not found in VLA `norm_stats`!"
        )

        if add_value_head:
            self.hidden_size = self.config.hidden_size
            output_dim = (
                1 if self.config.value_type == "chunk_level" else self.num_action_chunks
            )
            self.value_head = ValueHead(
                input_dim=self.hidden_size,
                hidden_sizes=(512, 128),
                output_dim=output_dim,
                activation="gelu",
                bias_last=False,
            )

    def _build_embedding(self, input_ids, attention_mask, pixel_values):
        assert torch.all(input_ids[:, -1] == STOP_INDEX)
        assert input_ids.shape[0] == attention_mask.shape[0]
        assert input_ids.shape[1] == attention_mask.shape[1]

        input_ids = input_ids[:, :-1]
        attention_mask = attention_mask[:, :-1]

        n_patch_tokens = (
            self.vision_backbone.get_num_patches()
            * self.vision_backbone.get_num_images_in_input()
        )

        # llm label & mask & embedding
        all_actions_mask = torch.zeros_like(input_ids, dtype=torch.bool)
        all_actions_mask[:, -self.action_dim * self.num_action_chunks :] = (
            True  # [B, L + act + 1], [many x 0; act x 1; 0]
        )

        input_embeddings = self.get_input_embeddings()(input_ids)  # [B, L + act + 1, D]
        input_embeddings = input_embeddings * (~all_actions_mask.unsqueeze(-1))

        # vision
<<<<<<< HEAD
        # pixel_values = pixel_values.reshape(-1, *pixel_values.shape[2:])
=======
>>>>>>> 8f8cd765
        projected_patch_embeddings = self._process_vision_features(
            pixel_values, None, use_film=False
        )
        # [B, 256 * num_images, D]
        assert projected_patch_embeddings.shape[1] == n_patch_tokens

        # multimodal embeddings
        projected_patch_embeddings = projected_patch_embeddings.reshape(
            input_embeddings.shape[0], -1, *projected_patch_embeddings.shape[2:]
        )
        multimodal_embeddings, multimodal_attention_mask = (
            self._build_multimodal_attention(
                input_embeddings, projected_patch_embeddings, attention_mask
            )
        )
        assert (
            multimodal_embeddings.shape[1]
            == input_embeddings.shape[1] + projected_patch_embeddings.shape[1]
        )
        assert (
            multimodal_attention_mask.shape[1]
            == attention_mask.shape[1] + projected_patch_embeddings.shape[1]
        )

        return multimodal_embeddings, multimodal_attention_mask

    def _get_action_stats(self) -> Dict[str, Any]:
        """Get all the logged statistics for the given dataset."""
        unnorm_key = self._check_unnorm_key(self.norm_stats, self.unnorm_key)
        return self.norm_stats[unnorm_key]["action"]

    def _prepare_input_for_action_prediction(self, input_ids, attention_mask):
        """Prepares input for action prediction by adding necessary tokens"""
        # Add (ACTION_DIM * NUM_ACTIONS_CHUNK) placeholder tokens to input_ids to simulate action tokens
        placeholder_action_token_ids = (
            torch.ones((input_ids.shape[0], self.action_dim * self.num_action_chunks))
            .to(input_ids.device)
            .to(input_ids.dtype)
        )
        input_ids = torch.cat([input_ids, placeholder_action_token_ids], dim=-1)

        # Add stop token to sequence (needed in non-causal bi-directional self-attention, as it appears at train time)
        stop_token_id = (
            torch.ones((input_ids.shape[0], 1)).to(input_ids.device).to(input_ids.dtype)
            * STOP_INDEX
        )
        input_ids = torch.cat([input_ids, stop_token_id], dim=-1)

        # Extend the attention mask to fit the new shape of input
        # Note: Only batch size == 1 supported right now
        mask_extension = (
            torch.ones(
                (
                    attention_mask.shape[0],
                    input_ids.shape[-1] - attention_mask.shape[-1],
                )
            )
            .to(attention_mask.device)
            .to(attention_mask.dtype)
        )
        attention_mask = torch.cat([attention_mask, mask_extension], dim=-1)

        return input_ids, attention_mask

    def _unnormalize_actions(self, normalized_actions, unnorm_key=None):
        """Unnormalize actions using dataset statistics"""
        action_norm_stats = self.get_action_stats(unnorm_key)

        if ACTION_PROPRIO_NORMALIZATION_TYPE == NormalizationType.BOUNDS:
            mask = action_norm_stats.get(
                "mask", np.ones_like(action_norm_stats["min"], dtype=bool)
            )
            action_high, action_low = (
                np.array(action_norm_stats["max"]),
                np.array(action_norm_stats["min"]),
            )
        elif ACTION_PROPRIO_NORMALIZATION_TYPE == NormalizationType.BOUNDS_Q99:
            mask = action_norm_stats.get(
                "mask", np.ones_like(action_norm_stats["q01"], dtype=bool)
            )
            action_high, action_low = (
                np.array(action_norm_stats["q99"]),
                np.array(action_norm_stats["q01"]),
            )
        else:
            raise ValueError("Unsupported action/proprio normalization type detected!")

        action_dim = normalized_actions.shape[-1]
        repeat_factor = action_dim // action_high.shape[0]
        action_high = action_high.repeat(repeat_factor)
        action_low = action_low.repeat(repeat_factor)
        mask = mask * repeat_factor

        actions = np.where(
            mask,
            0.5 * (normalized_actions + 1) * (action_high - action_low + 1e-8)
            + action_low,
            normalized_actions,
        )

        return actions

    @torch.no_grad()
    def predict_action_batch(
        self,
        input_ids: torch.LongTensor = None,
        attention_mask: torch.Tensor = None,
        pixel_values: torch.FloatTensor = None,
        env_obs=None,
        calulate_logprobs=True,
        calulate_values=True,
        **kwargs,
    ) -> Tuple[np.ndarray, Dict[str, Any]]:
        do_sample = kwargs.pop("do_sample")

        if env_obs is not None:
            task_descriptions = [
                f"In: What action should the robot take to {t.lower()}?\nOut: "
                for t in env_obs["task_descriptions"]
            ]

            all_images = [env_obs["images"]]
            if self.vision_backbone.get_num_images_in_input() > 1:
                wrist_imgs = env_obs["wrist_images"]  # [B, N_IMG, C, H, W]
                all_images.extend(
                    [wrist_imgs[:, i] for i in range(wrist_imgs.shape[1])]
                )

            max_length = self.max_prompt_length
            device = next(self.parameters()).device
            precision = next(self.parameters()).dtype

            primary_image = all_images.pop(0)
            if primary_image.ndim == 4:
                primary_image = primary_image.unsqueeze(1)
            assert primary_image.ndim == 5
            images = {"images": primary_image}
            inputs = self.input_processor(
                text=task_descriptions,
                images=images,
                proprio_states=env_obs["states"],
                padding="max_length",
                max_length=max_length,
            )

            if all_images:
                all_wrist_inputs = [
                    self.input_processor(
                        text=task_descriptions,
                        images={"images": wrist_image.unsqueeze(1)},
                        proprio_states=env_obs["states"],
                        padding="max_length",
                        max_length=max_length,
                    )
                    for wrist_image in all_images
                ]

                # Concatenate all images
                primary_pixel_values = inputs["pixel_values"]
                all_wrist_pixel_values = [
                    wrist_inputs["pixel_values"] for wrist_inputs in all_wrist_inputs
                ]
                inputs["pixel_values"] = torch.cat(
                    [primary_pixel_values] + all_wrist_pixel_values, dim=1
                )

            input_ids = inputs["input_ids"].to(device=device, dtype=torch.long)
            attention_mask = inputs["attention_mask"].to(
                device=device, dtype=torch.bool
            )
            pixel_values = inputs["pixel_values"].to(device=device, dtype=precision)

            B, N, C, H, W = pixel_values.shape
            pixel_values = pixel_values.reshape(B, N * C, H, W)

        forward_inputs = {
            "input_ids": input_ids,
            "attention_mask": attention_mask,
            "pixel_values": pixel_values,
        }

        # assert first token is 1
        assert torch.all(input_ids[:, 0] == 1)
        assert torch.all(attention_mask[:, 0] == 1)
        # last token is space ` `
        assert torch.all(input_ids[:, -1] == 29871)
        assert torch.all(attention_mask[:, -1] == 1)

        n_prompt_tokens = input_ids.shape[-1] - 1
        # Calculate number of patches (including proprio token and/or diffusion timestep embedding if present)
        n_patches = (
            self.vision_backbone.get_num_patches()
            * self.vision_backbone.get_num_images_in_input()
        )

        # llm inputs
        input_ids, attention_mask = self._prepare_input_for_action_prediction(
            input_ids, attention_mask
        )
        assert torch.all(input_ids[:, -1] == STOP_INDEX)  # [B, L + act + 1, D]
        assert torch.all(
            attention_mask[:, -1 - self.action_dim * self.num_action_chunks :] == 1
        )  # [B, L + act + 1]

        # multimodal
        mm_embeddings, mm_attention_mask = self._build_embedding(
            input_ids, attention_mask, pixel_values
        )
        multimodal_position_ids = mm_attention_mask.cumsum(dim=1) - 1

        # Forward pass through language model
        outputs = self.language_model(
            input_ids=None,
            attention_mask=mm_attention_mask,
            position_ids=multimodal_position_ids,
            past_key_values=None,
            inputs_embeds=mm_embeddings,
            labels=None,
            use_cache=None,
            output_attentions=False,
            output_hidden_states=True,
            return_dict=True,
        )

        # Extract hidden states for action tokens
        last_hidden_states = outputs.hidden_states[-1]  # (B, seq_len, D)
        assert last_hidden_states.shape[1] == mm_embeddings.shape[1]

        logits_tensor = outputs.logits[
            :,
            n_patches + n_prompt_tokens : n_patches
            + n_prompt_tokens
            + self.action_dim * self.num_action_chunks,
            :,
        ]  # [B, act, vocab_size + 64]

        last_hidden_states = last_hidden_states[
            :, -self.action_dim * self.num_action_chunks - 1 : -1
        ]

        logits_tensor[..., : self.vocab_size - self.config.n_action_bins] = -torch.inf
        logits_tensor[..., self.vocab_size :] = -torch.inf

        processed_logits_tensor = logits_tensor / kwargs["temperature"]
        top_k = min(kwargs["top_k"], processed_logits_tensor.size(-1))  # Safety check
        if top_k > 0:
            logits_warper = TopKLogitsWarper(
                top_k
            )  # since here is logprob instead of logits, we use 0 instead of -inf
            processed_logits_tensor = logits_warper(None, processed_logits_tensor)

        processed_logprob_tensor = F.log_softmax(
            processed_logits_tensor, dim=-1
        )  # [B, act, vocab_size + 64]

        if do_sample:
            probs_tensor = torch.exp(
                processed_logprob_tensor
            )  # [B, act, vocab_size + 64]
            probs_flat = probs_tensor.view(
                -1, processed_logprob_tensor.shape[-1]
            )  # [B * act, vocab_size + 64]

            sample_flat = torch.multinomial(
                probs_flat, num_samples=1, replacement=True
            )  # [B * act, 1]
            idxs = sample_flat.view(
                processed_logprob_tensor.shape[0], processed_logprob_tensor.shape[1]
            )  # [B, act]
        else:
            idxs = processed_logprob_tensor.argmax(dim=-1)  # [B, act]

        # assert torch.all(idxs >= 0) and torch.all(idxs < self.config.n_action_bins)
        # generated_ids = idxs + (self.vocab_size - self.config.n_action_bins)
        assert torch.all(
            idxs >= self.vocab_size - self.config.n_action_bins
        ) and torch.all(idxs < self.vocab_size)

        chunk_action_tokens = idxs.reshape(-1, self.action_dim)
        predicted_action_token_ids = chunk_action_tokens.cpu().numpy()
        discretized_actions = self.vocab_size - predicted_action_token_ids
        discretized_actions = np.clip(
            discretized_actions - 1, a_min=0, a_max=self.bin_centers.shape[0] - 1
        )
        # normalized_actions = self.bin_centers[discretized_actions]
        normalized_actions = np.asarray(
            [self.bin_centers[da] for da in discretized_actions]
        )  # [B, dim]
        normalized_actions = normalized_actions.reshape(-1, self.action_dim)

        # Unnormalize predicted actions
        actions = self._unnormalize_actions(normalized_actions, self.unnorm_key)
        actions = actions.reshape(idxs.shape)

        action_logits = processed_logits_tensor.permute(
            0, 2, 1
        )  # [B, vocab-size, action-dim]
        action_logits[:, : self.vocab_size - self.config.n_action_bins] = -torch.inf
        action_logits[:, self.vocab_size :] = -torch.inf

        chunk_logprobs = compute_logprobs_from_logits(logits=action_logits, target=idxs)

        if hasattr(self, "value_head") and calulate_values:
            hidden_features = last_hidden_states[
                :, -self.action_dim * self.num_action_chunks
            ]  # [batch_size, hidden_dim]

            chunk_values = self.value_head(hidden_features)  # [batch_size, 1]
        else:
            chunk_values = torch.zeros_like(chunk_logprobs[..., :1])

        chunk_actions = actions.reshape(-1, self.num_action_chunks, self.action_dim)
        chunk_action_tokens = idxs.reshape(-1, self.num_action_chunks, self.action_dim)

        forward_inputs["action_tokens"] = chunk_action_tokens

        result = {
            "prev_logprobs": chunk_logprobs,
            "prev_values": chunk_values,
            "forward_inputs": forward_inputs,
        }

        return chunk_actions, result

    def preprocess_for_train(self, data):
        # action-token: [bsz, chunk-step, action-dim] -> [bsz, chunk-step x action-dim]
        for key in ["action_tokens"]:
            value = data[key]
            data[key] = value.reshape(
                value.shape[0],
                self.action_dim * self.num_action_chunks,
                *value.shape[3:],
            )
        return data

    def setup_config_and_processor(self, model_config, cfg, input_processor):
        self.vocab_size = (
            model_config.text_config.vocab_size - model_config.pad_to_multiple_of
        )
        self.bins = np.linspace(-1, 1, model_config.n_action_bins)
        self.bin_centers = (self.bins[:-1] + self.bins[1:]) / 2.0
        action_norm_stats = self._get_action_stats()
        self.min_action = np.array(action_norm_stats["q01"])
        self.max_action = np.array(action_norm_stats["q99"])
        self.action_scale = 1.0
        self.policy_setup = cfg.actor.model.policy_setup
        self.max_prompt_length = cfg.runner.max_prompt_length

        self.input_processor = input_processor

    def forward(
        self,
        input_ids: torch.LongTensor = None,
        attention_mask: torch.Tensor = None,
        pixel_values: torch.FloatTensor = None,
        output_hidden_states: bool = False,
        data: Optional[dict[str, torch.Tensor]] = None,
        compute_logprobs: bool = False,
        compute_entropy: bool = False,
        compute_values: bool = False,
        use_cache: Optional[bool] = None,
    ):
        if data is not None:
            data = self.preprocess_for_train(data)
            input_ids = data["input_ids"]
            attention_mask = data["attention_mask"]
            pixel_values = data["pixel_values"]

            action_tokens = data["action_tokens"]

        assert torch.all(input_ids[:, 0] == 1)
        assert torch.all(attention_mask[:, 0] == 1)
        # last token is space ` `
        assert torch.all(input_ids[:, -1] == 29871)
        assert torch.all(attention_mask[:, -1] == 1)

        attention_mask = attention_mask.to(torch.long)
        # llm inputs
        input_ids, attention_mask = self._prepare_input_for_action_prediction(
            input_ids, attention_mask
        )
        assert torch.all(input_ids[:, -1] == STOP_INDEX)  # [B, L + act + 1, D]
        assert torch.all(
            input_ids[:, -self.action_dim * self.num_action_chunks - 2] == 29871
        )
        assert torch.all(
            attention_mask[:, -2 - self.action_dim * self.num_action_chunks :] == 1
        )  # [B, L + act + 1]

        # multimodal
        mm_embeddings, mm_attention_mask = self._build_embedding(
            input_ids, attention_mask, pixel_values
        )
        multimodal_position_ids = mm_attention_mask.cumsum(dim=1) - 1

        if compute_values:
            output_hidden_states = True

        # Forward pass through language model
        outputs = self.language_model(
            input_ids=None,
            attention_mask=mm_attention_mask,
            position_ids=multimodal_position_ids,
            past_key_values=None,
            inputs_embeds=mm_embeddings,
            labels=None,
            use_cache=use_cache,
            output_attentions=False,
            output_hidden_states=output_hidden_states,
            return_dict=True,
        )

        if not compute_logprobs and not compute_values:
            return outputs

        if compute_logprobs:
            logits = outputs.logits[
                :, -self.action_dim * self.num_action_chunks - 1 : -1
            ]  # [B, action-dim, vocab-size]

            processed_logits_tensor = logits / data["temperature"]
            top_k = min(data["top_k"], processed_logits_tensor.size(-1))  # Safety check
            if top_k > 0:
                logits_warper = TopKLogitsWarper(
                    top_k
                )  # since here is logprob instead of logits, we use 0 instead of -inf
                processed_logits_tensor = logits_warper(None, processed_logits_tensor)

            action_logits = processed_logits_tensor.permute(
                0, 2, 1
            )  # [B, vocab-size, action-dim]
            action_logits[:, : self.vocab_size - self.config.n_action_bins] = -torch.inf
            action_logits[:, self.vocab_size :] = -torch.inf

            logprobs = compute_logprobs_from_logits(
                logits=action_logits, target=action_tokens
            )

            entropy = None
            if compute_entropy:
                entropy = compute_entropy_from_logits(logits=action_logits)

        if hasattr(self, "value_head") and compute_values:
            last_hidden_state = outputs.hidden_states[-1]
            hidden_features = last_hidden_state[
                :, -self.action_dim * self.num_action_chunks - 1
            ]  # [batch_size, hidden_dim]
            values = self.value_head(hidden_features)
        else:
            values = None

        result = {
            "logprobs": logprobs,
            "entropy": entropy,
            "values": values,
        }

        return result<|MERGE_RESOLUTION|>--- conflicted
+++ resolved
@@ -92,10 +92,6 @@
         input_embeddings = input_embeddings * (~all_actions_mask.unsqueeze(-1))
 
         # vision
-<<<<<<< HEAD
-        # pixel_values = pixel_values.reshape(-1, *pixel_values.shape[2:])
-=======
->>>>>>> 8f8cd765
         projected_patch_embeddings = self._process_vision_features(
             pixel_values, None, use_film=False
         )
